--- conflicted
+++ resolved
@@ -1,5 +1,9 @@
 # Vision Framework: Multi-Agent System for Computer Vision Tasks
 
+<div align="center">
+
+[![CI](https://github.com/ntkhoa95/multi-agent-for-vision/actions/workflows/ci.yml/badge.svg)](https://github.com/ntkhoa95/multi-agent-for-vision/actions/workflows/ci.yml)
+[![codecov](https://codecov.io/gh/ntkhoa95/multi-agent-for-vision/branch/main/graph/badge.svg)](https://codecov.io/gh/ntkhoa95/multi-agent-for-vision)
 <div align="center">
 
 [![CI](https://github.com/ntkhoa95/multi-agent-for-vision/actions/workflows/ci.yml/badge.svg)](https://github.com/ntkhoa95/multi-agent-for-vision/actions/workflows/ci.yml)
@@ -41,11 +45,49 @@
 - Classification Agent (MobileNetV3)
 - Object Detection Agent (YOLOv8)
 - Easily extensible for new vision tasks
+<img src="docs/demo-app-gradio.png" alt="Vision Framework Demo" width="800"/>
+
+A flexible and extensible multi-agent framework for computer vision tasks, supporting classification, object detection, and more.
+
+</div>
+
+<details>
+<summary>📋 Table of Contents</summary>
+
+- [Features](#-features)
+- [Quick Start](#-quick-start)
+- [Available Examples](#-available-examples)
+- [Basic Usage](#-basic-usage)
+- [Architecture](#-architecture)
+- [Configuration](#-configuration)
+- [Supported Tasks](#-supported-tasks)
+- [Development](#-development)
+- [Contributing](#-contributing)
+- [License](#-license)
+- [Acknowledgments](#-acknowledgments)
+- [Contact](#-contact)
+
+</details>
+
+## ✨ Features
+
+<table>
+<tr>
+<td>
+
+### 🤖 Multi-Agent Architecture
+- Classification Agent (MobileNetV3)
+- Object Detection Agent (YOLOv8)
+- Easily extensible for new vision tasks
 
 ### 🗣️ Natural Language Interface
 - "What's in this image?"
 - "Detect objects in this scene"
 - "Classify this image"
+### 🗣️ Natural Language Interface
+- "What's in this image?"
+- "Detect objects in this scene"
+- "Classify this image"
 
 </td>
 <td>
@@ -59,13 +101,31 @@
 - Detailed predictions with confidence scores
 - Processing time metrics
 - Model configuration details
+</td>
+<td>
+
+### 🎯 Intelligent Task Routing
+- Automatic agent selection
+- Query-based task determination
+- Flexible routing system
+
+### 📊 Comprehensive Output
+- Detailed predictions with confidence scores
+- Processing time metrics
+- Model configuration details
 
 </td>
 </tr>
 </table>
 
+</td>
+</tr>
+</table>
+
 ## 🚀 Quick Start
 
+<details>
+<summary>Installation Steps</summary>
 <details>
 <summary>Installation Steps</summary>
 
@@ -102,9 +162,32 @@
 - Support for both classification and detection
 - Natural language query processing
 - Visual results with bounding boxes and labels
+</details>
+
+## 🎯 Demo Application
+
+The Vision Framework includes a user-friendly web interface built with Gradio:
+
+```bash
+# Run the demo application
+python examples/gradio_demo.py
+```
+
+<div align="center">
+<img src="docs/demo-app-gradio.png" alt="Demo Application Interface" width="800"/>
+</div>
+
+Features of the demo:
+- Interactive web interface
+- Real-time inference
+- Support for both classification and detection
+- Natural language query processing
+- Visual results with bounding boxes and labels
 
 ## 🗂️ Available Examples
 
+<details>
+<summary>1. Classification Example (classification_example.py)</summary>
 <details>
 <summary>1. Classification Example (classification_example.py)</summary>
 
@@ -113,12 +196,14 @@
 python examples/classification_example.py
 ```
 
+### Features:
 ### Features:
 - Image classification with detailed class predictions
 - Confidence scores for top-5 predictions
 - Model configuration display
 - Processing time metrics
 
+### Example Output:
 ### Example Output:
 ```
 Processing image: tests/data/images/dog.jpg
@@ -140,7 +225,10 @@
 Processing time: 0.064 seconds
 ```
 </details>
-
+</details>
+
+<details>
+<summary>2. Object Detection Example (detection_example.py)</summary>
 <details>
 <summary>2. Object Detection Example (detection_example.py)</summary>
 
@@ -149,13 +237,17 @@
 python examples/detection_example.py
 ```
 
+### Features:
 ### Features:
 - Multiple object detection
 - Bounding box coordinates
 - Class predictions with confidence scores
 - Processing time metrics
 </details>
-
+</details>
+
+<details>
+<summary>3. Video Processing Example (video_processing_example.py)</summary>
 <details>
 <summary>3. Video Processing Example (video_processing_example.py)</summary>
 
@@ -164,7 +256,9 @@
 python examples/video_processing_example.py
 ```
 </details>
-
+</details>
+
+## 💻 Basic Usage
 ## 💻 Basic Usage
 
 ```python
@@ -196,6 +290,9 @@
 <details>
 <summary>Project Structure</summary>
 
+<details>
+<summary>Project Structure</summary>
+
 ```
 vision_framework/
 ├── setup.py                # Package setup and dependencies
@@ -203,7 +300,14 @@
 ├── README.md              # Project documentation
 ├── LICENSE                # License file
 ├── .gitignore            # Git ignore file
+├── README.md              # Project documentation
+├── LICENSE                # License file
+├── .gitignore            # Git ignore file
 │
+├── vision_framework/      # Main package directory
+│   ├── __init__.py        # Package initialization
+│   ├── config.py          # Configuration management
+│   ├── orchestrator.py    # Vision Orchestrator management
 ├── vision_framework/      # Main package directory
 │   ├── __init__.py        # Package initialization
 │   ├── config.py          # Configuration management
@@ -221,7 +325,6 @@
 │   └── data/              # Test data
 │
 └── examples/             # Example scripts
-<<<<<<< HEAD
 ```
 </details>
 
@@ -271,10 +374,7 @@
     style Orchestrator fill:#fff3e0
     style Agents fill:#f3e5f5
     style Processing fill:#e8f5e9
-=======
->>>>>>> 34650726
-```
-</details>
+```
 
 ### Core Components
 
@@ -284,7 +384,10 @@
 4. **NLP Processor**: Interprets natural language queries
 
 ## ⚙️ Configuration
-
+## ⚙️ Configuration
+
+<details>
+<summary>Configuration Options</summary>
 <details>
 <summary>Configuration Options</summary>
 
@@ -301,6 +404,7 @@
 }
 ```
 </details>
+</details>
 
 ## 📊 Supported Tasks
 
@@ -308,14 +412,24 @@
 - Identifies main subjects in images
 - Returns top-5 predictions with confidence scores
 - Supports ImageNet classes
+### 1. Image Classification
+- Identifies main subjects in images
+- Returns top-5 predictions with confidence scores
+- Supports ImageNet classes
 
 ### 2. Object Detection
 - Locates and identifies multiple objects
 - Provides bounding boxes and confidence scores
 - Supports COCO classes
+### 2. Object Detection
+- Locates and identifies multiple objects
+- Provides bounding boxes and confidence scores
+- Supports COCO classes
 
 ## 🛠️ Development
 
+<details>
+<summary>Setting Up Development Environment</summary>
 <details>
 <summary>Setting Up Development Environment</summary>
 
@@ -324,29 +438,33 @@
 python -m venv .venv
 source .venv/bin/activate  # On Windows, use: .venv\Scripts\activate
 
+# Create and activate virtual environment
+python -m venv .venv
+source .venv/bin/activate  # On Windows, use: .venv\Scripts\activate
+
 # Install development dependencies
 pip install -e ".[dev]"
+pip install -e ".[dev]"
 
 # Install pre-commit hooks
 pre-commit install
 
 # Download required NLTK data
 python -c "import nltk; nltk.download('wordnet')"
-<<<<<<< HEAD
 
 # Download spaCy model
 python -m spacy download en_core_web_sm
-```
-</details>
-
-=======
+
+# Download required NLTK data
+python -c "import nltk; nltk.download('wordnet')"
 
 # Download spaCy model
 python -m spacy download en_core_web_sm
 ```
 </details>
-
->>>>>>> 34650726
+</details>
+
+### Running Tests
 ### Running Tests
 ```bash
 pytest tests/
@@ -359,6 +477,7 @@
 - flake8 for code linting
 - mypy for type checking
 
+## 🤝 Contributing
 ## 🤝 Contributing
 
 1. Fork the repository
@@ -379,6 +498,7 @@
 - [YOLOv8](https://github.com/ultralytics/ultralytics) for object detection
 - [PyTorch](https://pytorch.org/) for the deep learning framework
 - [Gradio](https://gradio.app/) for the demo interface
+- [Gradio](https://gradio.app/) for the demo interface
 
 ## 📧 Contact
 
@@ -389,4 +509,13 @@
 [![Email](https://img.shields.io/badge/Email-toankhoabk%40gmail.com-blue?style=flat-square&logo=gmail)](mailto:toankhoabk@gmail.com)
 [![GitHub](https://img.shields.io/badge/GitHub-ntkhoa95-black?style=flat-square&logo=github)](https://github.com/ntkhoa95/multi-agent-for-vision)
 
+</div>
+
+<div align="center">
+
+**Khoa Nguyen**
+
+[![Email](https://img.shields.io/badge/Email-toankhoabk%40gmail.com-blue?style=flat-square&logo=gmail)](mailto:toankhoabk@gmail.com)
+[![GitHub](https://img.shields.io/badge/GitHub-ntkhoa95-black?style=flat-square&logo=github)](https://github.com/ntkhoa95/multi-agent-for-vision)
+
 </div>